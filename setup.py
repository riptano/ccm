--- conflicted
+++ resolved
@@ -19,11 +19,7 @@
 
 setup(
     name='ccm',
-<<<<<<< HEAD
     version='3.1.6',
-=======
-    version='3.1.4',
->>>>>>> 8f1a19a4
     description='Cassandra Cluster Manager',
     author='Sylvain Lebresne',
     author_email='sylvain@datastax.com',
